--- conflicted
+++ resolved
@@ -4,14 +4,8 @@
 maintainer: "Beast12"
 
 # Latest release information
-<<<<<<< HEAD
-latest_version: 
-  "1.0.19": "2024-08-26"
-  "1.0.20": "2024-08-26"
-=======
-latest_version: "1.0.19"
-release_date: "2025-08-26T05:56:08Z"
->>>>>>> 0f16d24f
+latest_version: "1.0.20"
+release_date: "2024-08-26"
 
 # Add-on information
 addons:
