# https://developers.home-assistant.io/docs/add-ons/repository
name: "Doorbell Face Recognition Add-on Repository"
url: "https://github.com/Beast12/whorang"
maintainer: "Beast12"

# Latest release information
<<<<<<< HEAD
latest_version: "1.0.33"
release_date: "2025-08-27T09:50:28Z"
=======
latest_version: "1.0.32"
release_date: "2025-08-27T09:22:21Z"
>>>>>>> 560fc72d

# Add-on information
addons:
  doorbell_face_recognition:
    name: "Doorbell Face Recognition"
    description: "AI-powered doorbell with face recognition capabilities"
<<<<<<< HEAD
    version: "1.0.33"
=======
    version: "1.0.32"
>>>>>>> 560fc72d
    slug: "doorbell_face_recognition"
    url: "https://github.com/Beast12/whorang/tree/main/doorbell-addon"<|MERGE_RESOLUTION|>--- conflicted
+++ resolved
@@ -4,23 +4,14 @@
 maintainer: "Beast12"
 
 # Latest release information
-<<<<<<< HEAD
 latest_version: "1.0.33"
-release_date: "2025-08-27T09:50:28Z"
-=======
-latest_version: "1.0.32"
-release_date: "2025-08-27T09:22:21Z"
->>>>>>> 560fc72d
+release_date: "2025-08-27T09:58:08Z"
 
 # Add-on information
 addons:
   doorbell_face_recognition:
     name: "Doorbell Face Recognition"
     description: "AI-powered doorbell with face recognition capabilities"
-<<<<<<< HEAD
     version: "1.0.33"
-=======
-    version: "1.0.32"
->>>>>>> 560fc72d
     slug: "doorbell_face_recognition"
     url: "https://github.com/Beast12/whorang/tree/main/doorbell-addon"