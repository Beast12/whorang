--- conflicted
+++ resolved
@@ -4,23 +4,14 @@
 maintainer: "Beast12"
 
 # Latest release information
-<<<<<<< HEAD
 latest_version: "1.0.30"
-release_date: "2025-08-26T17:25:11Z"
-=======
-latest_version: "1.0.29"
-release_date: "2025-08-27T06:14:11Z"
->>>>>>> f21f13fc
+release_date: "2025-08-27T06:52:59Z"
 
 # Add-on information
 addons:
   doorbell_face_recognition:
     name: "Doorbell Face Recognition"
     description: "AI-powered doorbell with face recognition capabilities"
-<<<<<<< HEAD
     version: "1.0.30"
-=======
-    version: "1.0.29"
->>>>>>> f21f13fc
     slug: "doorbell_face_recognition"
     url: "https://github.com/Beast12/whorang/tree/main/doorbell-addon"